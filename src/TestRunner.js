// Internal: TestRunner is responsible for actually running through each
// suite of tests and executing the specs.
//
// It also presents the test results and ensures a report is sent to cavy-cli
// if necessary.
//
// component  - the Tester component within which the app is wrapped.
// testSuites - an array of TestScopes, each of which relate to a single suite
//              of tests.
// startDelay - length of time in ms that cavy should wait before starting
//              tests.
export default class TestRunner {

  constructor(component, testSuites, startDelay, reporter, sendReport) {
    this.component = component;
    this.testSuites = testSuites;
    this.startDelay = startDelay;
    this.sendReport = reporter;
    // Using the sendReport prop is deprecated - cavy checks whether the
    // cavy-cli server is listening and sends a report if true.
    this.shouldSendReport = sendReport;
    this.testResults = [];
    this.errorCount = 0;
  }

  // Internal: Start tests after optional delay time.
  async run() {
    if (this.startDelay) { await this.pause(this.startDelay)};
    this.runTestSuites();
  }

  // Internal: Synchronously runs each test suite one after the other,
  // sending a test report to cavy-cli if needed.
  async runTestSuites() {
    const start = new Date();
    console.log(`Cavy test suite started at ${start}.`);

    // Iterate through each suite...
    for (let i = 0; i < this.testSuites.length; i++) {
      // And then through the suite's test cases...
      for (let j = 0; j < this.testSuites[i].testCases.length; j++) {
        let scope = this.testSuites[i];
        // And run each test, within the test scope.
        await this.runTest(scope, scope.testCases[j]);
      }
    }

    const stop = new Date();
    const duration = (stop - start) / 1000;
    console.log(`Cavy test suite stopped at ${stop}, duration: ${duration} seconds.`);

<<<<<<< HEAD
=======
    // Handle use of deprecated prop `sendReport` and honour previous expected
    // behaviour by not reporting results if set to false;
>>>>>>> fb57ba38
    if (this.shouldSendReport != undefined) {
      const message = 'Deprecation warning: using the `sendReport` prop is ' +
                      'deprecated. By default, Cavy now checks whether the ' +
                      'cavy-cli server is running and sends a report if a ' +
                      'connection is detected.'
      console.warn(message);

      if (!this.shouldSendReport) return;
    }
    
    // Compile the report object.
    const report = {
      results: this.testResults,
      errorCount: this.errorCount,
      duration: duration
    }

    // Compile the report object.
    const report = {
      results: this.testResults,
      errorCount: this.errorCount,
      duration: duration
    }

    // Send report to reporter (default is cavy-cli)
    await this.sendReport(report);
  }

  // Internal: Synchronously runs each test case within a test suite, outputting
  // on the console if the test passes or fails, and adding to testResult
  // array for reporting purposes.
  //
  // Order of actions:
  // 1. Clears AsyncStorage
  // 2. Calls a beforeEach function
  // 3. Re-renders the app
  // 4. Runs the test
  async runTest(scope, test) {
    await this.component.clearAsync();
    if (scope.beforeEach) { await scope.beforeEach.call(scope) };
    this.component.reRender();

    // Run the test, console logging the result.
    let { description, f } = test;
    try {
      await f.call(scope);
      let successMsg = `${description}  ✅`;

      console.log(successMsg);
      this.testResults.push({message: successMsg, passed: true});
    } catch (e) {
      let errorMsg = `${description}  ❌\n   ${e.message}`;

      console.warn(errorMsg);
      this.testResults.push({message: errorMsg, passed: false});
      // Increase error count for reporting.
      this.errorCount += 1;
    }
  }

  // Internal: Pauses the test runner for a length of time.
  // Returns a promise.
  async pause(time) {
    let promise = new Promise((resolve, reject) => {
      setTimeout(function() {
        resolve();
      }, time);
    });

    return promise;
  }
}<|MERGE_RESOLUTION|>--- conflicted
+++ resolved
@@ -49,11 +49,8 @@
     const duration = (stop - start) / 1000;
     console.log(`Cavy test suite stopped at ${stop}, duration: ${duration} seconds.`);
 
-<<<<<<< HEAD
-=======
     // Handle use of deprecated prop `sendReport` and honour previous expected
     // behaviour by not reporting results if set to false;
->>>>>>> fb57ba38
     if (this.shouldSendReport != undefined) {
       const message = 'Deprecation warning: using the `sendReport` prop is ' +
                       'deprecated. By default, Cavy now checks whether the ' +
@@ -63,7 +60,7 @@
 
       if (!this.shouldSendReport) return;
     }
-    
+
     // Compile the report object.
     const report = {
       results: this.testResults,
